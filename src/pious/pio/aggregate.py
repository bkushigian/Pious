--- conflicted
+++ resolved
@@ -290,12 +290,7 @@
         df["hr2"] = [c2[0] for _, c2 in hand_ranks_and_suits]
         df["hs2"] = [c2[1] for _, c2 in hand_ranks_and_suits]
 
-<<<<<<< HEAD
-=======
-        board_ranks_and_suits = HandCategorizer.get_board_ranks_and_suits(board_tuple)
-        for key, val in board_ranks_and_suits.items():
-            df[key] = val
->>>>>>> bbd886e2
+
         df["pair_type"] = [pt[0] if pt is not None else None for pt in pair_types]
         df["pair_cards_seen"] = [pt[1] if pt is not None else None for pt in pair_types]
         df["pair_kicker"] = [pt[2] if pt is not None else None for pt in pair_types]
